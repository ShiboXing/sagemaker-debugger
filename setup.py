#!/usr/bin/env python
<<<<<<< HEAD
""" Amazon SageMaker Debugger is an offering from AWS which help you automate the debugging of machine learning training jobs.

This library powers Amazon SageMaker Debugger, and helps you develop better, faster and cheaper models by catching common errors quickly.
It allows you to save tensors from training jobs and makes these tensors available for analysis, all through a flexible and powerful API.
It supports TensorFlow, PyTorch, MXNet, and XGBoost on Python 3.6+.

- Zero Script Change experience on SageMaker when using supported versions of SageMaker Framework containers or AWS Deep Learning containers
- Full visibility into any tensor part of the training process
=======
""" Amazon SageMaker Debugger is an offering from AWS which helps you automate the debugging of machine learning training jobs.
This library powers Amazon SageMaker Debugger, and helps you develop better, faster and cheaper models by catching common errors quickly.
It allows you to save tensors from training jobs and makes these tensors available for analysis, all through a flexible and powerful API.
It supports TensorFlow, PyTorch, MXNet, and XGBoost on Python 3.6+.
- Zero Script Change experience on SageMaker when using supported versions of SageMaker Framework containers or AWS Deep Learning containers
- Full visibility into any tensor which is part of the training process
>>>>>>> 610e87a1
- Real-time training job monitoring through Rules
- Automated anomaly detection and state assertions
- Interactive exploration of saved tensors
- Distributed training support
- TensorBoard support

"""
<<<<<<< HEAD
=======

>>>>>>> 610e87a1
# Standard Library
import os
import sys
from datetime import date

# Third Party
import setuptools

# First Party
import smdebug

DOCLINES = (__doc__ or "").split("\n")
<<<<<<< HEAD
CURRENT_VERSION = __version__
=======
>>>>>>> 610e87a1
FRAMEWORKS = ["tensorflow", "pytorch", "mxnet", "xgboost"]
TESTS_PACKAGES = ["pytest", "torchvision", "pandas"]
INSTALL_REQUIRES = ["protobuf>=3.6.0", "numpy", "packaging", "boto3>=1.10.32"]


def compile_summary_protobuf():
    proto_paths = ["smdebug/core/tfevent/proto"]
    cmd = "set -ex && protoc "
    for proto_path in proto_paths:
        proto_files = os.path.join(proto_path, "*.proto")
        cmd += proto_files + " "
        print("compiling protobuf files in {}".format(proto_path))
    cmd += " --python_out=."
    return os.system(cmd)


def build_package(version):
    packages = setuptools.find_packages(include=["smdebug", "smdebug.*"])
    setuptools.setup(
        name="smdebug",
        version=version,
        long_description="\n".join(DOCLINES[1:]),
        long_description_content_type="text/x-rst",
        author="AWS DeepLearning Team",
<<<<<<< HEAD
        long_description="\n".join(DOCLINES[2:]),
        long_description_content_type="text/x-rst",
=======
>>>>>>> 610e87a1
        description=DOCLINES[0],
        url="https://github.com/awslabs/sagemaker-debugger",
        packages=packages,
        classifiers=[
            "Programming Language :: Python :: 3",
            "Programming Language :: Python :: 3.6",
            "Programming Language :: Python :: 3.7",
            "Programming Language :: Python :: 3.8",
            "Programming Language :: Python :: 3 :: Only",
            "License :: OSI Approved :: Apache Software License",
            "Operating System :: OS Independent",
        ],
        install_requires=INSTALL_REQUIRES,
        setup_requires=["pytest-runner"],
        tests_require=TESTS_PACKAGES,
        python_requires=">=3.6",
        license="Apache License Version 2.0",
    )


if compile_summary_protobuf() != 0:
    print(
        "ERROR: Compiling summary protocol buffers failed. You will not be able to use smdebug. "
        "Please make sure that you have installed protobuf3 compiler and runtime correctly."
    )
    sys.exit(1)


def scan_git_secrets():
    import subprocess
    import os
    import shutil

    def git(*args):
        return subprocess.call(["git"] + list(args))

    shutil.rmtree("/tmp/git-secrets", ignore_errors=True)
    git("clone", "https://github.com/awslabs/git-secrets.git", "/tmp/git-secrets")
    dir_path = os.path.dirname(os.path.realpath(__file__))
    os.chdir("/tmp/git-secrets")
    subprocess.check_call(["make"] + ["install"])
    os.chdir(dir_path)
    git("secrets", "--install")
    git("secrets", "--register-aws")
    return git("secrets", "--scan", "-r")


if scan_git_secrets() != 0:
    import sys

    sys.exit(1)


def detect_smdebug_version():
    if "--release" in sys.argv:
        sys.argv.remove("--release")
        return smdebug.__version__.strip()

    return smdebug.__version__.strip() + "b" + str(date.today()).replace("-", "")


version = detect_smdebug_version()
build_package(version=version)<|MERGE_RESOLUTION|>--- conflicted
+++ resolved
@@ -1,21 +1,10 @@
 #!/usr/bin/env python
-<<<<<<< HEAD
-""" Amazon SageMaker Debugger is an offering from AWS which help you automate the debugging of machine learning training jobs.
-
-This library powers Amazon SageMaker Debugger, and helps you develop better, faster and cheaper models by catching common errors quickly.
-It allows you to save tensors from training jobs and makes these tensors available for analysis, all through a flexible and powerful API.
-It supports TensorFlow, PyTorch, MXNet, and XGBoost on Python 3.6+.
-
-- Zero Script Change experience on SageMaker when using supported versions of SageMaker Framework containers or AWS Deep Learning containers
-- Full visibility into any tensor part of the training process
-=======
 """ Amazon SageMaker Debugger is an offering from AWS which helps you automate the debugging of machine learning training jobs.
 This library powers Amazon SageMaker Debugger, and helps you develop better, faster and cheaper models by catching common errors quickly.
 It allows you to save tensors from training jobs and makes these tensors available for analysis, all through a flexible and powerful API.
 It supports TensorFlow, PyTorch, MXNet, and XGBoost on Python 3.6+.
 - Zero Script Change experience on SageMaker when using supported versions of SageMaker Framework containers or AWS Deep Learning containers
 - Full visibility into any tensor which is part of the training process
->>>>>>> 610e87a1
 - Real-time training job monitoring through Rules
 - Automated anomaly detection and state assertions
 - Interactive exploration of saved tensors
@@ -23,10 +12,7 @@
 - TensorBoard support
 
 """
-<<<<<<< HEAD
-=======
 
->>>>>>> 610e87a1
 # Standard Library
 import os
 import sys
@@ -39,10 +25,7 @@
 import smdebug
 
 DOCLINES = (__doc__ or "").split("\n")
-<<<<<<< HEAD
 CURRENT_VERSION = __version__
-=======
->>>>>>> 610e87a1
 FRAMEWORKS = ["tensorflow", "pytorch", "mxnet", "xgboost"]
 TESTS_PACKAGES = ["pytest", "torchvision", "pandas"]
 INSTALL_REQUIRES = ["protobuf>=3.6.0", "numpy", "packaging", "boto3>=1.10.32"]
@@ -67,11 +50,6 @@
         long_description="\n".join(DOCLINES[1:]),
         long_description_content_type="text/x-rst",
         author="AWS DeepLearning Team",
-<<<<<<< HEAD
-        long_description="\n".join(DOCLINES[2:]),
-        long_description_content_type="text/x-rst",
-=======
->>>>>>> 610e87a1
         description=DOCLINES[0],
         url="https://github.com/awslabs/sagemaker-debugger",
         packages=packages,
